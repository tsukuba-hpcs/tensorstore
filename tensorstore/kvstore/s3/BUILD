--- conflicted
+++ resolved
@@ -228,60 +228,6 @@
     ],
 )
 
-<<<<<<< HEAD
-=======
-tensorstore_cc_library(
-    name = "aws_credential_provider",
-    srcs = [
-        "aws_credential_provider.cc",
-        "aws_metadata_credential_provider.cc",
-    ],
-    hdrs = [
-        "aws_credential_provider.h",
-        "aws_metadata_credential_provider.h",
-    ],
-    deps = [
-        "//tensorstore/internal:env",
-        "//tensorstore/internal:no_destructor",
-        "//tensorstore/internal:path",
-        "//tensorstore/internal/http",
-        "//tensorstore/internal/json",
-        "//tensorstore/internal/json_binding",
-        "//tensorstore/internal/json_binding:absl_time",
-        "//tensorstore/internal/json_binding:bindable",
-        "//tensorstore/util:result",
-        "//tensorstore/util:status",
-        "//tensorstore/util:str_cat",
-        "@com_google_absl//absl/base:core_headers",
-        "@com_google_absl//absl/log:absl_log",
-        "@com_google_absl//absl/status",
-        "@com_google_absl//absl/strings",
-        "@com_google_absl//absl/strings:cord",
-        "@com_google_absl//absl/synchronization",
-        "@com_google_absl//absl/time",
-    ],
-)
->>>>>>> 10a9baed
-
-
-tensorstore_cc_test(
-    name = "aws_metadata_credential_provider_test",
-    srcs = ["aws_metadata_credential_provider_test.cc"],
-    deps = [
-        ":aws_credential_provider",
-        "//tensorstore/internal/http",
-        "//tensorstore/util:result",
-        "//tensorstore/util:status_testutil",
-        "//tensorstore/util:str_cat",
-        "@com_google_absl//absl/container:flat_hash_map",
-        "@com_google_absl//absl/log:absl_log",
-        "@com_google_absl//absl/status",
-        "@com_google_absl//absl/strings:cord",
-        "@com_google_absl//absl/time",
-        "@com_google_googletest//:gtest_main",
-    ],
-)
-
 tensorstore_cc_test(
     name = "localstack_test",
     srcs = ["localstack_test.cc"],
@@ -291,7 +237,7 @@
         "skip-cmake",  # localstack is python, which will not work in bazel_to_cmake.
     ],
     deps = [
-        "//tensorstore/kvstore/s3/aws_credential_provider",
+        "//tensorstore/kvstore/s3/credentials:aws_credential_provider",
         ":s3_request_builder",
         "//tensorstore:context",
         "//tensorstore:json_serialization_options_base",
